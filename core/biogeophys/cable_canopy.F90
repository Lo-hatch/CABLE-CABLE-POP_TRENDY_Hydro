--- conflicted
+++ resolved
@@ -1949,7 +1949,6 @@
 
     
        if (cable_user%finite_gm) then
-
 
           CALL photosynthesis_gm( csx(:,:),                                           &
                SPREAD( cx1(:), 2, mf ),                            &
@@ -2276,7 +2275,6 @@
     canopy%frday = 12.0 * SUM(rdy, 2)
 !! vh !! inserted min to avoid -ve values of GPP
     canopy%fpn = min(-12.0 * SUM(an_y, 2), canopy%frday)
-
     ! additional diagnostic variables for assessing contributions of rubisco and rubp limited photosynthesis to
     ! gross photosynthesis in sunlit and shaded leaves.
     canopy%A_sh = an_y(:,2) + rdy(:,2) 
@@ -2356,14 +2354,10 @@
     dAmc = 0.0
     dAme = 0.0
 
-<<<<<<< HEAD
     DO i=1,mp
-=======
+
        IF (sum(vlaiz(i,:)) .GT. C%LAI_THRESH) THEN
->>>>>>> 7556d91b
-
-       !IF (sum(vlaiz(i,:)) .GT. C%LAI_THRESH.and.fwsoilz(i).gt.1.e-3) THEN
-       IF (sum(vlaiz(i,:)) .GT. C%LAI_THRESH) THEN
+
           DO j=1,mf
 
              IF( vlaiz(i,j) .GT. C%LAI_THRESH .AND. deltlfz(i,j) .GT. 0.1) THEN
